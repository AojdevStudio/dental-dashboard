# CLAUDE.md

This file provides guidance to Claude Code (claude.ai/code) when working with code in this repository.

## Project Overview

This is a multi-tenant dental practice dashboard built with Next.js 15, TypeScript, Supabase, and Prisma. The application provides comprehensive data visualization and KPI tracking for dental clinics, with Google Sheets integration for data sync.

## Development Commands

### Core Development
- `pnpm dev` - Start development server with Turbopack
- `pnpm build` - Build production application
- `pnpm start` - Start production server

### Code Quality
- `pnpm lint` - Run Next.js ESLint linter
- `pnpm lint:fix` - Fix Biome linting issues automatically
- `pnpm format` - Format code with Biome
- `pnpm imports:fix` - Organize and fix import statements
- `pnpm biome:check` - Check code with Biome (linting + formatting)
- `pnpm biome:fix` - Auto-fix Biome issues
- `pnpm biome:format` - Format code with Biome
- `pnpm biome:lint` - Run Biome linter only
- `pnpm pre-commit` - Manual pre-commit check (Biome + tests)
- `pnpm code-quality` - Full quality pipeline (Biome + tests + build)
- `pnpm typecheck` - Run TypeScript type checking

### Database Operations
- `pnpm prisma:generate` - Generate Prisma client after schema changes
- `pnpm prisma:push` - Push schema changes to database (development)
- `pnpm prisma:studio` - Open Prisma Studio for data inspection
- `pnpm prisma:seed` - Seed database with initial data
- `pnpm dlx tsx prisma/seed.ts` - Alternative seed command

### Testing
- `pnpm test` - Run unit tests with Vitest
- `pnpm test:watch` - Run tests in watch mode
- `pnpm test:coverage` - Generate test coverage report

### Data Migration Scripts
- `pnpm migrate:uuid` - Run UUID migration script
- `pnpm migrate:validate` - Validate migration integrity
- `pnpm migrate:rollback` - Rollback UUID migration

## Architecture Overview

### Technology Stack
- **Framework:** Next.js 15 with App Router and Turbopack
- **Language:** TypeScript 5.8.3 with strict mode
- **Database:** Supabase PostgreSQL with Prisma ORM
- **UI:** React 19, Shadcn UI, Radix UI, Tailwind CSS 4
- **State Management:** Server Components, React Context, Zustand, TanStack Query
- **Authentication:** Supabase Auth with SSR
- **Testing:** Vitest with jsdom environment and separate integration test configuration
- **Code Quality:** Biome for comprehensive linting, formatting, and import organization with Husky pre-commit hooks
- **API Layer:** Standardized API utilities with error handling, pagination, and validation

### Project Structure
```
src/
├── app/                    # Next.js App Router pages
│   ├── (auth)/            # Authentication pages
│   ├── (dashboard)/       # Main application pages
│   └── api/               # API routes
├── components/            # React components
│   ├── ui/               # Generic UI components (Shadcn)
│   ├── dashboard/        # Dashboard-specific components
│   ├── auth/             # Authentication components
│   └── common/           # Shared components
├── lib/                  # Utilities and configurations
│   ├── database/         # Prisma client and queries
│   ├── auth/             # Authentication utilities
│   ├── supabase/         # Supabase client configurations
│   └── utils/            # General utilities
├── hooks/                # Custom React hooks
├── types/                # TypeScript type definitions
└── styles/               # Global styles
```

### Database Architecture
- **Multi-tenant design** with clinic-based data isolation
- **Row Level Security (RLS)** for data access control
- **UUID migration in progress** (dual CUID/UUID support)
- **Prisma as exclusive data access layer** (Supabase Data API disabled)

## Workflow Guidance

### Project Management
- When starting work on a PRD (Product Requirements Document), move it from the backlog folder to the doing folder
- Once a PRD is completed, move it to the done folder
- After completion, write a summary and place it in ~/.claude/completed

### Database Development
1. **Schema Changes:**
   - For rapid iteration: `pnpm prisma:push`
   - For versioned changes: `pnpm prisma migrate dev --name descriptive_name`
2. **After schema changes:** Always run `pnpm prisma:generate`
3. **Data seeding:** Use `pnpm dlx tsx prisma/seed.ts` for reliable seeding

### API Development
- API routes are located in `src/app/api/`
- Use the `withAuth` middleware for protected routes with role-based access control
- Follow RESTful conventions for route naming
- Use Zod for request/response validation
- Implement proper error handling with `ApiError` and `ApiResponse` utilities
- Use standardized pagination with `apiPaginated` and `getPaginationParams`
- Apply multi-tenant security with clinic-based data isolation

## Supabase Project Details
- **Project ID:** yovbdmjwrrgardkgrenc
- **Project Name:** dashboard

## TypeScript Best Practices

1. **Enforce Strict Null Checks:**
   - Always verify that a variable is not null or undefined before using it
   - Use conditional checks, optional chaining (?.), and the nullish coalescing operator (??)

2. **Define and Validate Types for External Data:**
   - For any data coming from an external source (APIs, raw SQL, etc.), create a specific interface or type
   - Use Zod to parse this data at the boundary of your application

3. **Use Environment-Specific tsconfig.json Files:**
   - Create separate tsconfig.json files for different execution environments
   - For Supabase functions, include Deno types and extend the base tsconfig.json

4. **Write Type-Safe Prisma Queries:**
   - Rely on the auto-generated types from your Prisma client
   - Use IDE autocompletion to prevent errors in include or select clauses

5. **Integrate Type Checking into Your Workflow:**
   - Run `pnpm typecheck` regularly during development
   - Pre-commit hooks automatically run Biome formatting and tests before commits
   - Use `pnpm code-quality` for full quality pipeline before pushing changes

## Code Quality Pipeline

### Biome Configuration
The project uses a comprehensive Biome setup (`.biome.json`) with:

**Core Features:**
- **VCS Integration:** Git-aware linting with automatic ignore file handling
- **Import Organization:** Automatic import sorting and organization
- **Multi-language Support:** JavaScript/TypeScript, JSON, and CSS formatting

**Rule Categories (300+ rules):**
- **Accessibility:** Ensures WCAG compliance and semantic HTML
- **Performance:** Prevents performance anti-patterns (barrel files, unnecessary re-exports)
- **Security:** XSS prevention and secure coding practices
- **Complexity:** Maintains code readability and cognitive load
- **Style:** Consistent code formatting and naming conventions
- **Correctness:** Prevents runtime errors and type issues

**Smart Overrides:**
- Test files: Allow `console` statements and `any` types for testing flexibility
- Config files: Allow default exports and Node.js modules
- Type definition files: Relaxed namespace and interface rules

### Husky Pre-commit Hooks
Automated quality control via `.husky/pre-commit`:
1. **Auto-fix Issues:** Runs `pnpm biome:fix` to resolve formatting and linting
2. **Run Tests:** Ensures no regressions with `pnpm test --run`
3. **Stage Changes:** Automatically adds fixed files to the commit

### Quality Commands
- `pnpm biome:check` - Full check without fixes
- `pnpm biome:fix` - Auto-fix all issues
- `pnpm imports:fix` - Organize imports specifically
- `pnpm pre-commit` - Manual pre-commit simulation
- `pnpm code-quality` - Complete quality pipeline (Biome + tests + build)

## Development Guidelines

### Code Quality Standards
- **Biome Configuration:** Comprehensive setup with 300+ rules covering accessibility, performance, security, and style
- **Automated Quality Control:** Husky pre-commit hooks automatically run Biome fixes and tests
- **Import Organization:** Auto-organized imports with `pnpm imports:fix` command
- **Multi-language Support:** JavaScript/TypeScript, JSON, and CSS formatting and linting
- **Smart Overrides:** Context-aware rules for test files, config files, and type definitions
- Use structured logging with Winston (configured in `src/lib/utils/logger.ts`)
- Implement comprehensive error handling
- Write unit tests for utilities and integration tests for API routes

### Component Development
- Use Server Components by default, Client Components only when needed
- Follow the component structure in `docs/rules/structure/`
- Use absolute imports with `@/` prefix
- Group imports in order: React/Next.js, third-party, local absolute, local relative, types

### Security Considerations
- Never log sensitive information (passwords, API keys, PII)
- Use environment variables for configuration
- Implement proper authentication and authorization
- Follow RLS patterns for data access control

## Common Tasks

### Adding a New API Route
1. Create route file in appropriate `src/app/api/` directory
2. Implement HTTP methods as named exports (GET, POST, etc.)
3. Add authentication with `withAuth` middleware if needed
4. Use Zod schemas for request validation
5. Return responses using `ApiResponse` utilities (`apiSuccess`, `apiError`, `apiPaginated`)
6. Apply multi-tenant filtering with clinic-based access control
7. Use `getPaginationParams` for paginated endpoints
8. Implement proper error handling with `handleApiError`

### Adding a New Component
1. Place in appropriate `src/components/` subdirectory
2. Follow naming conventions (PascalCase for components)
3. Use TypeScript interfaces for props
4. Include proper JSDoc comments if complex
5. Add unit tests for utilities, integration tests for complex logic

### Database Schema Changes
1. Modify `prisma/schema.prisma`
2. Run `pnpm prisma:push` for development
3. Run `pnpm prisma:generate` to update client
4. Update related TypeScript types if needed
5. Create proper migration with `pnpm prisma migrate dev` for production

## Environment Configuration

Required environment variables:
- `DATABASE_URL` - Supabase PostgreSQL connection string
- `DIRECT_URL` - Direct database connection (for migrations)
- `NEXT_PUBLIC_SUPABASE_URL` - Supabase project URL
- `NEXT_PUBLIC_SUPABASE_ANON_KEY` - Supabase anonymous key
- `GOOGLE_REDIRECT_URI` - Google OAuth redirect URI

## Testing Strategy

- Unit tests for utilities and pure functions
- Integration tests for API routes and database operations
- Component tests for complex UI interactions
- Use `vitest.config.ts` for unit tests, `vitest.integration.config.ts` for integration tests

## Important Notes

- **Data Access:** Use Prisma exclusively; Supabase Data API is disabled
- **Authentication:** Supabase Auth with SSR configuration
- **Multi-tenancy:** All data operations must respect clinic-based isolation
- **Migration Status:** Currently migrating from CUID to UUID identifiers
- **Google Integration:** OAuth flow for Sheets API access is implemented
<<<<<<< HEAD
- **API Standards:** Use standardized API utilities for consistent error handling and responses
- **Performance:** Database-level pagination is implemented for efficient large dataset handling
- **Provider Management:** Comprehensive provider-location relationship management is available

## Development Guidelines

### Code Writing Guidelines
- Every time you write new code you must run a typecheck and biome check and fix any issues related to the code you wrote

## New Features and API Endpoints

### Provider Management API
- **GET/POST /api/providers** - Paginated provider listing and creation with multi-tenant security
- **GET/POST/PATCH /api/providers/[providerId]/locations** - Provider-location relationship management
- **GET /api/providers/[providerId]/performance** - Comprehensive provider performance metrics

### API Utilities and Standards
- **Standardized Error Handling:** `ApiError` class and `handleApiError` function
- **Response Utilities:** `apiSuccess`, `apiError`, `apiPaginated` for consistent responses
- **Pagination Support:** `getPaginationParams` with database-level pagination
- **Validation Helpers:** Date range and sort parameter validation
- **UUID Validation:** Built-in UUID format validation

### Service Layer Architecture
- **Base Service Pattern:** Standardized service classes with validation
- **Goal Creation Strategies:** Template-based and regular goal creation patterns
- **Financial Services:** Location financial data management and import pipeline

### Performance Enhancements
- **Database-level Pagination:** Efficient handling of large datasets
- **Parallel Query Execution:** Count and data queries executed in parallel
- **Multi-location Aggregation:** Provider performance across multiple locations
- **Comprehensive Metrics:** Production tracking, goal achievement, and variance analysis
=======

## Code Performance and Best Practices

- Avoid using the index of an array as key property in an element
- Prefer for...of instead of forEach. forEach may lead to performance issues when working with large arrays. When combined with functions like filter or map, this causes multiple iterations over the same type

## Work Guidelines

- Run `pnpm biome:check` after every major code implementation

## Import Best Practices
- An import should not be exported. Use export from instead. 'export from' makes it clearer that the intention is to re-export a variable.

## TypeScript Type Practices
- Do not use the 'any' type whatsoever. Sometimes you can use the type 'unknown' instead of the type 'any'

## Code Guidelines
- Regex literals are required to be declared at the top level

## JavaScript Variable Declaration Best Practices
- All variables must be explicitly declared before use.
- Avoid using undeclared or implicit global variables.
- Prefer `const` or `let` over `var` in JavaScript.
- Ensure all identifiers are defined within scope or imported.

## Additional Coding Practices
- Avoid classes that only contain static members
>>>>>>> 40f382e3
<|MERGE_RESOLUTION|>--- conflicted
+++ resolved
@@ -243,7 +243,6 @@
 - **Multi-tenancy:** All data operations must respect clinic-based isolation
 - **Migration Status:** Currently migrating from CUID to UUID identifiers
 - **Google Integration:** OAuth flow for Sheets API access is implemented
-<<<<<<< HEAD
 - **API Standards:** Use standardized API utilities for consistent error handling and responses
 - **Performance:** Database-level pagination is implemented for efficient large dataset handling
 - **Provider Management:** Comprehensive provider-location relationship management is available
@@ -277,7 +276,6 @@
 - **Parallel Query Execution:** Count and data queries executed in parallel
 - **Multi-location Aggregation:** Provider performance across multiple locations
 - **Comprehensive Metrics:** Production tracking, goal achievement, and variance analysis
-=======
 
 ## Code Performance and Best Practices
 
@@ -304,5 +302,4 @@
 - Ensure all identifiers are defined within scope or imported.
 
 ## Additional Coding Practices
-- Avoid classes that only contain static members
->>>>>>> 40f382e3
+- Avoid classes that only contain static members