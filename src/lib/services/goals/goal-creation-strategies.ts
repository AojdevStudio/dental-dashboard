import { z } from 'zod';
import type { AuthContext } from '../../database/auth-context';
import * as goalQueries from '../../database/queries/goals';
import { BaseService } from '../base/base-service';
import { BaseValidator, type ValidationResult } from '../base/base-validator';

// Schema definitions
export const createGoalSchema = z.object({
  metricDefinitionId: z.string().cuid(),
  timePeriod: z.enum(['daily', 'weekly', 'monthly', 'quarterly', 'yearly']),
  startDate: z.string().datetime(),
  endDate: z.string().datetime(),
  targetValue: z.string(),
  clinicId: z.string().cuid(),
  providerId: z.string().cuid().optional(),
});

export const createFromTemplateSchema = z.object({
  templateId: z.string().cuid(),
  clinicId: z.string().cuid(),
  providerId: z.string().cuid().optional(),
  startDate: z.string().datetime(),
  endDate: z.string().datetime(),
  targetValue: z.string().optional(),
});

export type CreateGoalData = z.infer<typeof createGoalSchema>;
export type CreateFromTemplateData = z.infer<typeof createFromTemplateSchema>;
export type GoalCreationResult = Awaited<ReturnType<typeof goalQueries.createGoal>>;

/**
 * Strategy interface for different goal creation methods
 */
export interface GoalCreationStrategy {
  validate(data: unknown): ValidationResult;
  create(data: unknown, authContext: AuthContext): Promise<GoalCreationResult>;
}

/**
 * Validator for goal creation data
 */
export class GoalCreationValidator extends BaseValidator<CreateGoalData | CreateFromTemplateData> {
  validate(data: CreateGoalData | CreateFromTemplateData): ValidationResult {
    this.reset();

    // Basic validation is handled by Zod schemas
    // Additional business rule validation can be added here
    this.validateDateRange(data);

    return this.createResult();
  }

  private validateDateRange(data: CreateGoalData | CreateFromTemplateData): void {
    const startDate = new Date(data.startDate);
    const endDate = new Date(data.endDate);

    if (startDate >= endDate) {
      this.addError('dateRange', 'Start date must be before end date');
    }

    // Check if dates are reasonable (not too far in the past or future)
    const now = new Date();
    const oneYearAgo = new Date(now.getFullYear() - 1, now.getMonth(), now.getDate());
    const twoYearsFromNow = new Date(now.getFullYear() + 2, now.getMonth(), now.getDate());

    if (startDate < oneYearAgo) {
      this.addWarning('Start date is more than one year in the past');
    }

    if (endDate > twoYearsFromNow) {
      this.addWarning('End date is more than two years in the future');
    }
  }
}

/**
 * Strategy for creating goals from templates
 */
export class TemplateGoalCreationStrategy extends BaseService implements GoalCreationStrategy {
  private validator = new GoalCreationValidator();

  validate(data: unknown): ValidationResult {
    try {
      const parsedData = createFromTemplateSchema.parse(data);
      return this.validator.validate(parsedData);
    } catch (_error) {
      return {
        isValid: false,
        errors: [{ field: 'schema', message: 'Invalid request body for template goal creation' }],
        warnings: [],
      };
    }
  }

  async create(data: unknown, authContext: AuthContext): Promise<GoalCreationResult> {
    try {
      const parsedData = createFromTemplateSchema.parse(data);

      const validationResult = this.validate(data);
      if (!validationResult.isValid) {
        throw new Error(
          `Validation failed: ${validationResult.errors.map((e) => e.message).join(', ')}`
        );
      }

      const goal = await goalQueries.createGoalFromTemplate(authContext, parsedData.templateId, {
        clinicId: parsedData.clinicId,
        providerId: parsedData.providerId,
        startDate: new Date(parsedData.startDate),
        endDate: new Date(parsedData.endDate),
        targetValue: parsedData.targetValue,
      });

      return goal;
    } catch (error) {
      this.handleGoalCreationError(error);
    }
  }

  private handleGoalCreationError(error: unknown): never {
    if (error instanceof Error) {
      if (error.message.includes('Access denied')) {
        throw new GoalCreationError(error.message, 403);
      }
      if (error.message.includes('not found')) {
        throw new GoalCreationError(error.message, 404);
      }
      if (error.message.includes('Validation failed')) {
        throw new GoalCreationError(error.message, 400);
      }
    }
    throw error;
  }
}

/**
 * Strategy for creating regular goals
 */
export class RegularGoalCreationStrategy extends BaseService implements GoalCreationStrategy {
  private validator = new GoalCreationValidator();

  validate(data: unknown): ValidationResult {
    try {
      const parsedData = createGoalSchema.parse(data);
      return this.validator.validate(parsedData);
    } catch (_error) {
      return {
        isValid: false,
        errors: [{ field: 'schema', message: 'Invalid request body for goal creation' }],
        warnings: [],
      };
    }
  }

  async create(data: unknown, authContext: AuthContext): Promise<GoalCreationResult> {
    try {
      const parsedData = createGoalSchema.parse(data);

      const validationResult = this.validate(data);
      if (!validationResult.isValid) {
        throw new Error(
          `Validation failed: ${validationResult.errors.map((e) => e.message).join(', ')}`
        );
      }

      const goalData: goalQueries.CreateGoalInput = {
        metricDefinitionId: parsedData.metricDefinitionId,
        timePeriod: parsedData.timePeriod,
        startDate: new Date(parsedData.startDate),
        endDate: new Date(parsedData.endDate),
        targetValue: parsedData.targetValue,
        clinicId: parsedData.clinicId,
        providerId: parsedData.providerId,
      };

      const goal = await goalQueries.createGoal(authContext, goalData);
      return goal;
    } catch (error) {
      this.handleGoalCreationError(error);
    }
  }

  private handleGoalCreationError(error: unknown): never {
    if (error instanceof Error) {
      if (error.message.includes('Access denied')) {
        throw new GoalCreationError(error.message, 403);
      }
      if (error.message.includes('Insufficient permissions')) {
        throw new GoalCreationError(error.message, 403);
      }
      if (error.message.includes('Invalid')) {
        throw new GoalCreationError(error.message, 400);
      }
      if (error.message.includes('Validation failed')) {
        throw new GoalCreationError(error.message, 400);
      }
    }
    throw error;
  }
}

/**
 * Custom error class for goal creation
 */
export class GoalCreationError extends Error {
<<<<<<< HEAD
  readonly statusCode: number;
=======
  statusCode: number;
>>>>>>> 40f382e3

  constructor(message: string, statusCode: number) {
    super(message);
    this.name = 'GoalCreationError';
    this.statusCode = statusCode;
<<<<<<< HEAD

    // Ensure proper prototype chain for instanceof checks after transpilation
    Object.setPrototypeOf(this, GoalCreationError.prototype);
=======
>>>>>>> 40f382e3
  }
}

/**
 * Factory for creating appropriate goal creation strategy
 */
export function createGoalCreationStrategy(data: unknown): GoalCreationStrategy {
  // Check if data has templateId to determine strategy
  if (typeof data === 'object' && data !== null && 'templateId' in data) {
    return new TemplateGoalCreationStrategy();
  }

  return new RegularGoalCreationStrategy();
}

export function determineGoalCreationStrategyType(data: unknown): 'template' | 'regular' {
  if (typeof data === 'object' && data !== null && 'templateId' in data) {
    return 'template';
  }

  return 'regular';
}<|MERGE_RESOLUTION|>--- conflicted
+++ resolved
@@ -203,22 +203,15 @@
  * Custom error class for goal creation
  */
 export class GoalCreationError extends Error {
-<<<<<<< HEAD
   readonly statusCode: number;
-=======
-  statusCode: number;
->>>>>>> 40f382e3
 
   constructor(message: string, statusCode: number) {
     super(message);
     this.name = 'GoalCreationError';
     this.statusCode = statusCode;
-<<<<<<< HEAD
 
     // Ensure proper prototype chain for instanceof checks after transpilation
     Object.setPrototypeOf(this, GoalCreationError.prototype);
-=======
->>>>>>> 40f382e3
   }
 }
 
