--- conflicted
+++ resolved
@@ -2,31 +2,22 @@
 import { ZodError } from 'zod';
 
 // Move regex to module scope for performance
-const UUID_REGEX = /^[0-9a-f]{8}-[0-9a-f]{4}-[1-5][0-9a-f]{3}-[89ab][0-9a-f]{3}-[0-9a-f]{12}$/i;
 
 /**
  * Custom error class for API errors
  */
 export class ApiError extends Error {
-<<<<<<< HEAD
   readonly statusCode: number;
   readonly code?: string;
-=======
-  statusCode: number;
-  code?: string;
->>>>>>> 40f382e3
 
   constructor(message: string, statusCode = 500, code?: string) {
     super(message);
     this.name = 'ApiError';
     this.statusCode = statusCode;
     this.code = code;
-<<<<<<< HEAD
 
     // Ensure proper prototype chain for instanceof checks after transpilation
     Object.setPrototypeOf(this, ApiError.prototype);
-=======
->>>>>>> 40f382e3
   }
 }
 
