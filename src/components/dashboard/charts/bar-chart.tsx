'use client';

import type { ChartConfig } from '@/lib/types/charts';
import { formatDate, formatNumber, truncateLabel } from '@/lib/utils/chart-helpers';
import { chartTheme, getChartColors } from '@/lib/utils/color-schemes';
import { getResponsiveMargin, isMobile, useBreakpoint } from '@/lib/utils/responsive-helpers';
import {
  Bar,
  CartesianGrid,
  Cell,
  Legend,
  BarChart as RechartsBarChart,
  ResponsiveContainer,
  Tooltip,
  XAxis,
  YAxis,
} from 'recharts';
import { ChartContainer } from '../chart-container';

interface BarChartProps {
  config: ChartConfig;
  title?: string;
  subtitle?: string;
  loading?: boolean;
  error?: Error | null;
  className?: string;
  formatYAxis?: (value: number | string) => string;
  formatTooltip?: (value: number | string, name: string) => string;
  onDataPointClick?: (data: Record<string, unknown>) => void;
  stacked?: boolean;
  horizontal?: boolean;
}

const safeFormatNumber = (value: string | number): string => {
  const numValue = typeof value === 'string' ? Number.parseFloat(value) || 0 : value;
  return formatNumber(numValue);
};

// Type definition for Recharts click event data
interface RechartsClickData {
  activePayload?: Array<{
    payload: Record<string, unknown>;
    name?: string;
    value?: number | string;
    dataKey?: string;
  }>;
  activeLabel?: string;
  activeCoordinate?: {
    x: number;
    y: number;
  };
}

// Helper to generate click handler
function createClickHandler(onDataPointClick?: (data: Record<string, unknown>) => void) {
  if (!onDataPointClick) {
    return undefined;
  }
  return (data: RechartsClickData) => {
    if (data?.activePayload && data.activePayload.length > 0) {
      onDataPointClick(data.activePayload[0].payload);
    }
  };
}

// Helper to render bars
function renderBars(
  config: ChartConfig,
  colors: string[],
  stacked: boolean,
  animationDuration: number
) {
  if (config.series && config.series.length > 0) {
    return config.series.map(
      (
        series: { dataKey: string; name: string; color?: string; stackId?: string },
        index: number
      ) => (
        <Bar
          key={series.dataKey}
          dataKey={series.dataKey}
          name={series.name}
          fill={series.color || colors[index]}
          stackId={stacked ? series.stackId || 'stack' : undefined}
          animationDuration={animationDuration}
        />
      )
    );
  }

<<<<<<< HEAD
  const ChartComponent = horizontal ? (
    <ResponsiveContainer
      width="100%"
      height={defaultConfig.height}
      className="text-muted-foreground"
    >
=======
  return (
    <Bar dataKey="value" fill={colors[0]} animationDuration={animationDuration}>
      {config.data.map((entry: { name?: string; value: number }, index: number) => (
        <Cell
          key={`cell-${entry.name || entry.value || index}`}
          fill={colors[index % colors.length]}
        />
      ))}
    </Bar>
  );
}

// Horizontal Bar Chart Component
function HorizontalBarChart({
  config,
  defaultConfig,
  margin,
  mobile,
  colors,
  stacked,
  formatYAxis,
  formatTooltip,
  onDataPointClick,
}: {
  config: ChartConfig;
  defaultConfig: ChartConfig;
  margin: { top: number; right: number; bottom: number; left: number };
  mobile: boolean;
  colors: string[];
  stacked: boolean;
  formatYAxis: (value: number | string) => string;
  formatTooltip: (value: number | string, name: string) => string;
  onDataPointClick?: (data: Record<string, unknown>) => void;
}) {
  const CustomTooltip = createCustomTooltip(config, formatTooltip);

  return (
    <ResponsiveContainer width="100%" height={defaultConfig.height}>
>>>>>>> 40f382e3
      <RechartsBarChart
        layout="vertical"
        data={defaultConfig.data}
        margin={margin}
        onClick={createClickHandler(onDataPointClick)}
      >
        {defaultConfig.showGrid && (
          <CartesianGrid
            strokeDasharray={chartTheme.grid.strokeDasharray}
            stroke={chartTheme.grid.stroke}
            horizontal={!mobile}
          />
        )}
        <XAxis type="number" tick={{ ...chartTheme.axis.style }} tickFormatter={formatYAxis} />
        <YAxis
          type="category"
          dataKey={config.xAxisKey || 'name'}
          tick={{ ...chartTheme.axis.style }}
          tickFormatter={(value) => truncateLabel(value, mobile ? 10 : 20)}
          width={mobile ? 80 : 100}
        />
        {defaultConfig.showTooltip && <Tooltip content={<CustomTooltip />} />}
        {defaultConfig.showLegend && !mobile && (
          <Legend wrapperStyle={chartTheme.legend.style} verticalAlign="top" height={36} />
        )}
        {renderBars(config, colors, stacked, defaultConfig.animationDuration || 750)}
      </RechartsBarChart>
    </ResponsiveContainer>
<<<<<<< HEAD
  ) : (
    <ResponsiveContainer
      width="100%"
      height={defaultConfig.height}
      className="text-muted-foreground"
    >
=======
  );
}

// Vertical Bar Chart Component
function VerticalBarChart({
  config,
  defaultConfig,
  margin,
  mobile,
  colors,
  stacked,
  formatYAxis,
  formatTooltip,
  onDataPointClick,
}: {
  config: ChartConfig;
  defaultConfig: ChartConfig;
  margin: { top: number; right: number; bottom: number; left: number };
  mobile: boolean;
  colors: string[];
  stacked: boolean;
  formatYAxis: (value: number | string) => string;
  formatTooltip: (value: number | string, name: string) => string;
  onDataPointClick?: (data: Record<string, unknown>) => void;
}) {
  const CustomTooltip = createCustomTooltip(config, formatTooltip);

  return (
    <ResponsiveContainer width="100%" height={defaultConfig.height}>
>>>>>>> 40f382e3
      <RechartsBarChart
        data={defaultConfig.data}
        margin={margin}
        onClick={createClickHandler(onDataPointClick)}
      >
        {defaultConfig.showGrid && (
          <CartesianGrid
            strokeDasharray={chartTheme.grid.strokeDasharray}
            stroke={chartTheme.grid.stroke}
            vertical={!mobile}
          />
        )}
        <XAxis
          dataKey={config.xAxisKey || 'name'}
          tick={{ ...chartTheme.axis.style }}
          tickFormatter={(value) => {
            if (config.xAxisKey === 'date') {
              return formatDate(value, mobile ? 'MMM' : 'MMM dd');
            }
            return truncateLabel(value, mobile ? 10 : 20);
          }}
          angle={mobile ? -45 : 0}
          textAnchor={mobile ? 'end' : 'middle'}
          height={mobile ? 60 : 30}
        />
        <YAxis
          tick={{ ...chartTheme.axis.style }}
          tickFormatter={formatYAxis}
          width={mobile ? 50 : 60}
        />
        {defaultConfig.showTooltip && <Tooltip content={<CustomTooltip />} />}
        {defaultConfig.showLegend && !mobile && (
          <Legend wrapperStyle={chartTheme.legend.style} verticalAlign="top" height={36} />
        )}
        {renderBars(config, colors, stacked, defaultConfig.animationDuration || 750)}
      </RechartsBarChart>
    </ResponsiveContainer>
  );
}

// Helper to create custom tooltip
function createCustomTooltip(
  config: ChartConfig,
  formatTooltip: (value: number | string, name: string) => string
) {
  return function CustomTooltip({
    active,
    payload,
    label,
  }: {
    active?: boolean;
    payload?: Array<{
      name: string;
      value: number | string;
      color: string;
    }>;
    label?: string;
  }) {
    if (!(active && payload && payload.length > 0)) {
      return null;
    }

    return (
      <div style={chartTheme.tooltip.container}>
        <p style={chartTheme.tooltip.label}>
          {config.xAxisKey === 'date' ? formatDate(label || '') : label}
        </p>
        {payload.map((entry, index: number) => (
          <p
            key={`${entry.name}-${index}`}
            style={{ ...chartTheme.tooltip.value, color: entry.color }}
          >
            {entry.name}: {formatTooltip(entry.value, entry.name)}
          </p>
        ))}
      </div>
    );
  };
}

export function BarChart({
  config,
  title,
  subtitle,
  loading,
  error,
  className,
  formatYAxis = safeFormatNumber,
  formatTooltip = safeFormatNumber,
  onDataPointClick,
  stacked = false,
  horizontal = false,
}: BarChartProps) {
  const breakpoint = useBreakpoint();
  const mobile = isMobile(breakpoint);
  const margin = getResponsiveMargin(breakpoint);

  const colors = getChartColors(
    'dental',
    (config.series?.length || 0) > 0 ? config.series?.length || 1 : config.data.length
  );

  const defaultConfig: ChartConfig = {
    ...config,
    height: config.height || 400,
    showGrid: config.showGrid !== false,
    showTooltip: config.showTooltip !== false,
    showLegend: config.showLegend !== false,
    animationDuration: config.animationDuration || 750,
  };

  const ChartComponent = horizontal ? (
    <HorizontalBarChart
      config={config}
      defaultConfig={defaultConfig}
      margin={margin}
      mobile={mobile}
      colors={colors}
      stacked={stacked}
      formatYAxis={formatYAxis}
      formatTooltip={formatTooltip}
      onDataPointClick={onDataPointClick}
    />
  ) : (
    <VerticalBarChart
      config={config}
      defaultConfig={defaultConfig}
      margin={margin}
      mobile={mobile}
      colors={colors}
      stacked={stacked}
      formatYAxis={formatYAxis}
      formatTooltip={formatTooltip}
      onDataPointClick={onDataPointClick}
    />
  );

  return (
    <ChartContainer
      title={title}
      subtitle={subtitle}
      config={defaultConfig}
      loading={loading}
      error={error}
      className={className}
    >
      {ChartComponent}
    </ChartContainer>
  );
}<|MERGE_RESOLUTION|>--- conflicted
+++ resolved
@@ -88,14 +88,6 @@
     );
   }
 
-<<<<<<< HEAD
-  const ChartComponent = horizontal ? (
-    <ResponsiveContainer
-      width="100%"
-      height={defaultConfig.height}
-      className="text-muted-foreground"
-    >
-=======
   return (
     <Bar dataKey="value" fill={colors[0]} animationDuration={animationDuration}>
       {config.data.map((entry: { name?: string; value: number }, index: number) => (
@@ -134,7 +126,6 @@
 
   return (
     <ResponsiveContainer width="100%" height={defaultConfig.height}>
->>>>>>> 40f382e3
       <RechartsBarChart
         layout="vertical"
         data={defaultConfig.data}
@@ -163,14 +154,6 @@
         {renderBars(config, colors, stacked, defaultConfig.animationDuration || 750)}
       </RechartsBarChart>
     </ResponsiveContainer>
-<<<<<<< HEAD
-  ) : (
-    <ResponsiveContainer
-      width="100%"
-      height={defaultConfig.height}
-      className="text-muted-foreground"
-    >
-=======
   );
 }
 
@@ -200,7 +183,6 @@
 
   return (
     <ResponsiveContainer width="100%" height={defaultConfig.height}>
->>>>>>> 40f382e3
       <RechartsBarChart
         data={defaultConfig.data}
         margin={margin}
