'use client';

import { ProviderActions } from '@/components/providers/provider-actions';
import { ProviderFilters } from '@/components/providers/provider-filters';
<<<<<<< HEAD
import { ProviderGrid } from '@/components/providers/provider-grid';
=======
import { ProviderNavigation } from '@/components/providers/provider-navigation';
import { prisma } from '@/lib/database/prisma';
import {
  getProviderLocationSummary,
  getProvidersWithLocationsPaginated,
} from '@/lib/database/queries/providers';
import { createClient } from '@/lib/supabase/server';
>>>>>>> 859c26be
import type { ProviderWithLocations } from '@/types/providers';
import { useSearchParams } from 'next/navigation';
import { useEffect, useState } from 'react';

/**
 * Maximum allowed page number to prevent performance issues
 */
const MAX_PAGE = 1000;

/**
 * Safely parse integer from string with fallback to default value
 */
function safeParseInt(value: string | null, defaultValue: number): number {
  if (value === null) {
    return defaultValue;
  }
  const parsed = Number.parseInt(value, 10);
  return Number.isNaN(parsed) ? defaultValue : parsed;
}

interface ProvidersData {
  providers: ProviderWithLocations[];
  total: number;
}

interface LocationSummary {
  id: string;
  name: string;
  providerCount: number;
}

/**
 * Providers Page - Client Component Implementation
 *
 * Client-side rendered page that displays all providers with proper API data
 * Implements multi-tenant security and handles user interactions
 */
export default function ProvidersPage() {
  const searchParams = useSearchParams();
  const [providersData, setProvidersData] = useState<ProvidersData>({ providers: [], total: 0 });
  const [locations, setLocations] = useState<LocationSummary[]>([]);
  const [isLoading, setIsLoading] = useState(true);
  const [isError, setIsError] = useState(false);
  const [error, setError] = useState<Error | null>(null);

  // Parse search parameters
  const page = Math.max(1, Math.min(MAX_PAGE, safeParseInt(searchParams.get('page'), 1)));
  const limit = Math.max(1, Math.min(1000, safeParseInt(searchParams.get('limit'), 12)));

  const search = searchParams.get('search') || undefined;
  const providerType = searchParams.get('providerType') || undefined;
  const locationId = searchParams.get('locationId') || undefined;
  const status = searchParams.get('status') || undefined;

  // Validate enum-like parameters
  const allowedStatuses = ['active', 'inactive'];
  const validStatus = status && allowedStatuses.includes(status) ? status : undefined;

  const allowedProviderTypes = ['dentist', 'hygienist', 'specialist', 'other'];
  const validProviderType =
    providerType && allowedProviderTypes.includes(providerType) ? providerType : undefined;

  // Fetch data on mount and when search params change
  useEffect(() => {
    // Helper function to build query parameters
    const buildQueryParams = (
      page: number,
      limit: number,
      search?: string,
      providerType?: string,
      locationId?: string,
      status?: string
    ) => {
      const params = new URLSearchParams();
      params.append('page', page.toString());
      params.append('limit', limit.toString());

      if (search) {
        params.append('search', search);
      }
      if (providerType) {
        params.append('providerType', providerType);
      }
      if (locationId) {
        params.append('locationId', locationId);
      }
      if (status) {
        params.append('status', status);
      }

      return params;
    };

    // Helper function to fetch providers data
    const fetchProvidersData = async (params: URLSearchParams) => {
      const response = await fetch(`/api/providers?${params.toString()}`);

      if (!response.ok) {
        throw new Error(`Failed to fetch providers: ${response.statusText}`);
      }

      const result = await response.json();

      if (!result.success) {
        throw new Error(result.error || 'Failed to fetch providers');
      }

      return {
        providers: result.data,
        total: result.pagination?.total || 0,
      };
    };

    // Helper function to handle fetch errors
    const handleFetchError = (err: unknown) => {
      console.error('Error fetching providers data:', err);
      setIsError(true);
      setError(err instanceof Error ? err : new Error('Unknown error'));
      setProvidersData({ providers: [], total: 0 });
      setLocations([]);
    };

    const fetchData = async () => {
      setIsLoading(true);
      setIsError(false);
      setError(null);

      try {
        const params = buildQueryParams(
          page,
          limit,
          search,
          validProviderType,
          locationId,
          validStatus
        );
        const providersData = await fetchProvidersData(params);

        setProvidersData(providersData);
        setLocations([]); // For now, set empty locations - can be implemented later
      } catch (err) {
        handleFetchError(err);
      } finally {
        setIsLoading(false);
      }
    };

    fetchData();
  }, [page, limit, search, validProviderType, locationId, validStatus]);

  const handleRetry = () => {
    // Trigger a re-fetch by updating a dependency
    setIsLoading(true);
    setIsError(false);
    setError(null);
  };

  return (
    <div className="container mx-auto py-6 px-4">
      <div className="space-y-6">
        {/* Page Header */}
        <div className="flex flex-col sm:flex-row sm:items-center sm:justify-between gap-4">
          <div>
            <h1 className="text-3xl font-bold tracking-tight">Providers</h1>
            <p className="text-muted-foreground">Manage dental providers and their assignments</p>
          </div>
        </div>

        {/* Provider Filters */}
        <ProviderFilters
          locations={locations}
          showLocationFilter={true}
          className="bg-white dark:bg-gray-800 p-6 rounded-lg border border-gray-200 dark:border-gray-700"
        />

<<<<<<< HEAD
        {/* Provider Grid with Actions */}
        <ProviderActions>
          <ProviderGrid
            providers={providersData.providers}
            isLoading={isLoading}
            isError={isError}
            error={error}
            onRetry={handleRetry}
            pagination={{
              page,
              limit,
              total: providersData.total,
              totalPages: Math.ceil(providersData.total / Math.max(1, limit)),
              hasNextPage: page < Math.ceil(providersData.total / Math.max(1, limit)),
              hasPreviousPage: page > 1,
            }}
            emptyMessage="No providers found"
            emptyDescription="Try adjusting your search criteria or add a new provider to get started."
            onProviderView={() => {}} // Placeholder - will be replaced by ProviderActions
          />
        </ProviderActions>
=======
        {/* Provider Navigation */}
        <ProviderNavigation
          providers={providersResult.providers}
          pagination={{
            page,
            limit,
            total: providersResult.total,
            totalPages: Math.ceil(providersResult.total / Math.max(1, limit)),
            hasNextPage: page < Math.ceil(providersResult.total / Math.max(1, limit)),
            hasPreviousPage: page > 1,
          }}
          emptyMessage="No providers found"
          emptyDescription="Try adjusting your search criteria or add a new provider to get started."
        />
>>>>>>> 859c26be
      </div>
    </div>
  );
}<|MERGE_RESOLUTION|>--- conflicted
+++ resolved
@@ -2,9 +2,6 @@
 
 import { ProviderActions } from '@/components/providers/provider-actions';
 import { ProviderFilters } from '@/components/providers/provider-filters';
-<<<<<<< HEAD
-import { ProviderGrid } from '@/components/providers/provider-grid';
-=======
 import { ProviderNavigation } from '@/components/providers/provider-navigation';
 import { prisma } from '@/lib/database/prisma';
 import {
@@ -12,7 +9,6 @@
   getProvidersWithLocationsPaginated,
 } from '@/lib/database/queries/providers';
 import { createClient } from '@/lib/supabase/server';
->>>>>>> 859c26be
 import type { ProviderWithLocations } from '@/types/providers';
 import { useSearchParams } from 'next/navigation';
 import { useEffect, useState } from 'react';
@@ -188,29 +184,6 @@
           className="bg-white dark:bg-gray-800 p-6 rounded-lg border border-gray-200 dark:border-gray-700"
         />
 
-<<<<<<< HEAD
-        {/* Provider Grid with Actions */}
-        <ProviderActions>
-          <ProviderGrid
-            providers={providersData.providers}
-            isLoading={isLoading}
-            isError={isError}
-            error={error}
-            onRetry={handleRetry}
-            pagination={{
-              page,
-              limit,
-              total: providersData.total,
-              totalPages: Math.ceil(providersData.total / Math.max(1, limit)),
-              hasNextPage: page < Math.ceil(providersData.total / Math.max(1, limit)),
-              hasPreviousPage: page > 1,
-            }}
-            emptyMessage="No providers found"
-            emptyDescription="Try adjusting your search criteria or add a new provider to get started."
-            onProviderView={() => {}} // Placeholder - will be replaced by ProviderActions
-          />
-        </ProviderActions>
-=======
         {/* Provider Navigation */}
         <ProviderNavigation
           providers={providersResult.providers}
@@ -225,7 +198,6 @@
           emptyMessage="No providers found"
           emptyDescription="Try adjusting your search criteria or add a new provider to get started."
         />
->>>>>>> 859c26be
       </div>
     </div>
   );
