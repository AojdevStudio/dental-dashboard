/**
 * @fileoverview Provider type definitions for the API responses and frontend components.
 *
 * This file exports the provider types used throughout the application,
 * including the enhanced ProviderWithLocations type that includes location relationships.
 */

<<<<<<< HEAD
/**
 * Provider filter parameters for API requests
 */
export interface ProviderFilters {
  search?: string;
  providerType?: string;
  status?: string;
  locationId?: string;
  page?: number;
  limit?: number;
  clinicId?: string;
  providerId?: string;
  includeInactive?: boolean;
}

/**
 * Provider with location relationships
 */
export interface ProviderWithLocations {
  id: string;
  name: string;
  firstName: string | null;
  lastName: string | null;
  email: string | null;
  providerType: string;
  status: string;
  clinic: {
    id: string;
    name: string;
  };
  locations: {
    id: string;
    locationId: string;
    locationName: string;
    locationAddress: string | null;
    isPrimary: boolean;
    isActive: boolean;
    startDate: Date;
    endDate: Date | null;
  }[];
  primaryLocation?: {
    id: string;
    name: string;
    address: string | null;
  };
  _count: {
    locations: number;
    hygieneProduction: number;
    dentistProduction: number;
  };
}

/**
 * Provider performance metrics
 */
export interface ProviderPerformanceMetrics {
  providerId: string;
  providerName: string;
  locationId: string;
  locationName: string;
  periodStart: Date;
  periodEnd: Date;
  totalProduction: number;
  avgDailyProduction: number;
  productionDays: number;
  productionGoal?: number;
  variancePercentage?: number;
}
=======
import type {
  ProviderFilters as DatabaseProviderFilters,
  ProviderPerformanceMetrics as DatabaseProviderPerformanceMetrics,
  ProviderWithLocations as DatabaseProviderWithLocations,
} from '@/lib/database/queries/providers';

// Re-export types from database queries
export type ProviderFilters = DatabaseProviderFilters;
export type ProviderPerformanceMetrics = DatabaseProviderPerformanceMetrics;
export type ProviderWithLocations = DatabaseProviderWithLocations;
>>>>>>> 40f382e3

/**
 * API response wrapper for paginated providers
 */
export interface ProvidersApiResponse {
  success: boolean;
  data: ProviderWithLocations[];
  pagination: {
    total: number;
    page: number;
    limit: number;
    totalPages: number;
  };
}

/**
 * Database-level pagination parameters
 */
export interface PaginationParams {
  offset: number;
  limit: number;
}

/**
 * Generic paginated response wrapper
 */
export interface PaginatedResponse<T> {
  data: T[];
  total: number;
  offset: number;
  limit: number;
  hasMore: boolean;
}

/**
 * Query parameters for the providers API endpoint
 */
export interface ProvidersQueryParams {
  search?: string;
  clinicId?: string;
  locationId?: string;
  providerType?: 'dentist' | 'hygienist' | 'specialist' | 'other';
  status?: 'active' | 'inactive';
  includeInactive?: boolean;
  page?: number;
  limit?: number;
}

/**
 * Provider creation request body
 */
export interface CreateProviderRequest {
  name: string;
  first_name?: string;
  last_name?: string;
  email?: string;
  provider_type?: 'dentist' | 'hygienist' | 'specialist' | 'other';
  position?: string;
  clinic_id: string;
}

/**
 * Location summary for provider performance response
 */
export interface LocationSummary {
  id: string;
  name: string;
  address?: string;
}

/**
 * Production summary by location
 */
export interface LocationProductionSummary {
  locationId: string;
  locationName: string;
  total: number;
  average: number;
  goal?: number;
  variance?: number;
  variancePercentage?: number;
}

/**
 * Goal summary for provider performance
 */
export interface GoalSummary {
  id: string;
  title: string;
  targetValue: number;
  currentValue: number;
  achievementPercentage: number;
  period: string;
  status: 'achieved' | 'in_progress' | 'missed';
}

/**
 * Trend data point for performance metrics
 */
export interface TrendData {
  period: string;
  value: number;
  date: string;
}

/**
 * Provider performance metrics response payload
 */
export interface ProviderPerformanceResponse {
  success: true;
  data: {
    provider: {
      id: string;
      name: string;
      providerType: 'dentist' | 'hygienist' | 'specialist' | 'other';
      primaryLocation?: LocationSummary;
    };
    period: {
      startDate: string;
      endDate: string;
      period: string;
    };
    production: {
      total: number;
      average: number;
      goal?: number;
      variance?: number;
      variancePercentage?: number;
      byLocation?: LocationProductionSummary[];
    };
    goals?: {
      total: number;
      achieved: number;
      achievementRate: number;
      details: GoalSummary[];
    };
    trends?: {
      productionTrend: TrendData[];
      goalAchievementTrend: TrendData[];
    };
  };
}

/**
 * Provider performance query parameters
 */
export interface ProviderPerformanceQueryParams {
  period?: 'daily' | 'weekly' | 'monthly' | 'quarterly' | 'yearly';
  startDate?: string;
  endDate?: string;
  locationId?: string;
  includeGoals?: boolean;
}<|MERGE_RESOLUTION|>--- conflicted
+++ resolved
@@ -5,76 +5,6 @@
  * including the enhanced ProviderWithLocations type that includes location relationships.
  */
 
-<<<<<<< HEAD
-/**
- * Provider filter parameters for API requests
- */
-export interface ProviderFilters {
-  search?: string;
-  providerType?: string;
-  status?: string;
-  locationId?: string;
-  page?: number;
-  limit?: number;
-  clinicId?: string;
-  providerId?: string;
-  includeInactive?: boolean;
-}
-
-/**
- * Provider with location relationships
- */
-export interface ProviderWithLocations {
-  id: string;
-  name: string;
-  firstName: string | null;
-  lastName: string | null;
-  email: string | null;
-  providerType: string;
-  status: string;
-  clinic: {
-    id: string;
-    name: string;
-  };
-  locations: {
-    id: string;
-    locationId: string;
-    locationName: string;
-    locationAddress: string | null;
-    isPrimary: boolean;
-    isActive: boolean;
-    startDate: Date;
-    endDate: Date | null;
-  }[];
-  primaryLocation?: {
-    id: string;
-    name: string;
-    address: string | null;
-  };
-  _count: {
-    locations: number;
-    hygieneProduction: number;
-    dentistProduction: number;
-  };
-}
-
-/**
- * Provider performance metrics
- */
-export interface ProviderPerformanceMetrics {
-  providerId: string;
-  providerName: string;
-  locationId: string;
-  locationName: string;
-  periodStart: Date;
-  periodEnd: Date;
-  totalProduction: number;
-  avgDailyProduction: number;
-  productionDays: number;
-  productionGoal?: number;
-  variancePercentage?: number;
-}
-=======
 import type {
   ProviderFilters as DatabaseProviderFilters,
   ProviderPerformanceMetrics as DatabaseProviderPerformanceMetrics,
@@ -85,7 +15,6 @@
 export type ProviderFilters = DatabaseProviderFilters;
 export type ProviderPerformanceMetrics = DatabaseProviderPerformanceMetrics;
 export type ProviderWithLocations = DatabaseProviderWithLocations;
->>>>>>> 40f382e3
 
 /**
  * API response wrapper for paginated providers
