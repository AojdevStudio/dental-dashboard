# See https://help.github.com/articles/ignoring-files/ for more about ignoring files.

# dependencies
/node_modules
/.pnp
.pnp.*
.yarn/*
!.yarn/patches
!.yarn/plugins
!.yarn/releases
!.yarn/versions

# testing
/coverage

# next.js
/.next/
/out/
/.swc/

# production
/build

# misc
.DS_Store
*.pem

# debug
npm-debug.log*
yarn-debug.log*
yarn-error.log*
.pnpm-debug.log*

# local env files
.env*.local
.env.local
.env.development.local
.env.test.local
.env.production.local
.env

# vercel
.vercel

# typescript
*.tsbuildinfo
next-env.d.ts

# IDE
.idea/
*.sublime-*

# Supabase
.supabase/

# Logs
logs
*.log

# Storybook
storybook-static/

<<<<<<< HEAD
# Repomix
repomix-output.xml
=======
# Added by Claude Task Master
dev-debug.log
# Dependency directories
node_modules/
# Environment variables
# Editor directories and files
.idea
.vscode
*.suo
*.ntvs*
*.njsproj
*.sln
*.sw?
# OS specific
# Task files
tasks.json
tasks/ 
>>>>>>> 5576e67f
<|MERGE_RESOLUTION|>--- conflicted
+++ resolved
@@ -60,10 +60,6 @@
 # Storybook
 storybook-static/
 
-<<<<<<< HEAD
-# Repomix
-repomix-output.xml
-=======
 # Added by Claude Task Master
 dev-debug.log
 # Dependency directories
@@ -80,5 +76,4 @@
 # OS specific
 # Task files
 tasks.json
-tasks/ 
->>>>>>> 5576e67f
+tasks/ 